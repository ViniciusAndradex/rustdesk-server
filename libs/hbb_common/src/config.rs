use std::{
    collections::HashMap,
    fs,
    net::{IpAddr, Ipv4Addr, Ipv6Addr, SocketAddr},
    path::{Path, PathBuf},
    sync::{Arc, Mutex, RwLock},
    time::SystemTime,
};

use anyhow::Result;
use rand::Rng;
use regex::Regex;
use serde as de;
use serde_derive::{Deserialize, Serialize};
use sodiumoxide::base64;
use sodiumoxide::crypto::sign;

use crate::{
    log,
    password_security::{
        decrypt_str_or_original, decrypt_vec_or_original, encrypt_str_or_original,
        encrypt_vec_or_original,
    },
};

pub const RENDEZVOUS_TIMEOUT: u64 = 12_000;
pub const CONNECT_TIMEOUT: u64 = 18_000;
pub const READ_TIMEOUT: u64 = 30_000;
pub const REG_INTERVAL: i64 = 12_000;
pub const COMPRESS_LEVEL: i32 = 3;
const SERIAL: i32 = 3;
const PASSWORD_ENC_VERSION: &str = "00";
// 128x128
#[cfg(target_os = "macos")] // 128x128 on 160x160 canvas, then shrink to 128, mac looks better with padding
pub const ICON: &str = "data:image/png;base64,iVBORw0KGgoAAAANSUhEUgAAAIAAAACACAMAAAD04JH5AAAAyVBMVEUAAAAAcf8Acf8Acf8Acv8Acf8Acf8Acf8Acf8AcP8Acf8Ab/8AcP8Acf////8AaP/z+f/o8v/k7v/5/v/T5f8AYP/u9v/X6f+hx/+Kuv95pP8Aef/B1/+TwP9xoP8BdP/g6P+Irv9ZmP8Bgf/E3f98q/9sn/+01f+Es/9nm/9Jif8hhv8off/M4P+syP+avP86iP/c7f+xy/9yqf9Om/9hk/9Rjv+60P99tv9fpf88lv8yjf8Tgf8deP+kvP8BiP8NeP8hkP80gP8oj2VLAAAADXRSTlMA7o7qLvnaxZ1FOxYPjH9HWgAABHJJREFUeNrtm+tW4jAQgBfwuu7MtIUWsOUiCCioIIgLiqvr+z/UHq/LJKVkmwTcc/r9E2nzlU4mSTP9lpGRkZGR8VX5cZjfL+yCEXYL+/nDH//U/Pd8DgyTy39Xbv7oIAcWyB0cqbW/sweW2NtRaj8H1sgpGOwUIAH7Bkd7YJW9dXFwAJY5WNP/cmCZQnJvzIN18on5LwfWySXlxEPYAIcad8D6PdiHDbCfIFCADVBIENiFDbCbIACKPPXrZ+cP8E6/0znvP4EymgIEravIRcTxu8HxNSJ60a8W0AYECKrlAN+YwAthCd9wm1Ug6wKzIn5SgRduXfwkqDasCjx0XFzi9PV6zwNcIuhcWBOg+ikySq8C9UD4dEKWBCoOcspvAuLHTo9sCDQiFPHotRM48j8G5gVur1FdAN2uaYEuiz7xFsgEJ2RUoMUakXuBTHHoGxQYOBhHjeUBAefEnMAowFhaLBOKuOemBBbxLRQrH2PBCgMvNCPQGMeevTb9zLrPxz2Mo+QbEaijzPUcOOHMQZkKGRAIPem39+bypREMPTkQW/oCfk866zAkiIFG4yIKRE/aAnfiSd0WrORY6pFdXQEqi9mvAQm0RIOSnoCcZ8vJoz3diCnjRk+g8VP4/fuQDJ2Lxr6WwG0gXs9aTpDzW0vgDBlVUpixR8gYk44AD8FrUKHr8JQJGgIDnoDqoALxmWPQSi9AVVzm8gKUuEPGr/QCvptwJkbSYT/TC4S8C96DGjTj86aHtAI0x2WaBIq0eSYYpRa4EsdWVVwWu9O0Aj6f6dyBMnwEraeOgSYu0wZlauzA47QCbT7DgAQSE+hZWoEBF/BBmWOewNMK3BsSqKUW4MGcWqCSVmDkbvkXGKQOwg6PAUO9oL3xXhA20yaiCjuwYygRVQlUOTWTCf2SuNJTxeFjgaHByGuAIvd8ItdPLTDhS7IuqEE1YSKVOgbayLhSFQhMzYh8hwfBs1r7c505YVIQYEdNoKwxK06MJiyrpUFHiF0NAfCQUVHoiRclIXJIR6C2fqG37pBHvcWpgwzvAtYwkR5UGV2e42UISdBJETl3mg8ouo54Rcnti1/vaT+iuUQBt500Cgo4U10BeHSkk57FB0JjWkKRMWgLUA0lLodtImAQdaMiiri3+gIAPZQoutHNsgKF1aaDMhMyIdBf8Th+Bh8MTjGWCpl5Wv43tDmnF+IUVMrcZgRoiAxhtrloYizNkZaAnF5leglbNhj0wYCAbCDvGb0mP4nib7O7ZlcYQ2m1gPtIZgVgGNNMeaVAaWR+57TrqgtUnm3sHQ+kYeE6fufUubG1ez50FXbPnWgBlgSABmN3TTcsRl2yWkHRrwbiunvk/W2+Mg1hPZplPDeXRbZzStFH15s1QIVd3UImP5z/bHpeeQLvRJ7XLFUffQIlCvqlXETQbgN9/rlYABGosv+Vi9m2Xs639YLGrZd0br+odetlvdsvbN56abfd4vbCzv9Q3v/ygoOV21A4OPpfXvH4Ai+5ZGRkZGRkbJA/t/I0QMzoMiEAAAAASUVORK5CYII=
";
#[cfg(not(target_os = "macos"))] // 128x128 no padding
pub const ICON: &str = "data:image/png;base64,iVBORw0KGgoAAAANSUhEUgAAAIAAAACACAMAAAD04JH5AAAA7VBMVEUAAAAAcf8Acf8Acf8Adf8Acf8Acf8AcP8Acv8AcP8Acf8Acf8Acf8Acv8Acf8Acf8Ab/8AcP8Acf8Acf8Acf/////7/f8Dc/8TfP/1+f/n8v9Hmf/u9v+Uw//Q5f9hp/8Yfv8Qev8Ld/+52P+z1f+s0f81j/8wjP8Hdf/3+/8mh/8fg//x9//h7//H4P9xsP9rrf9oq/8rif/r9P/D3v+92/+Duv9bpP/d7f/U5/9NnP8/lP8jhP/L4v/B3P+OwP9+t/95tf9Rn/8bgf/Z6v+Zx/90sv9lqf85kf+hy/9UoP+Wxf+kzP+dyP+Lvv/H4q8IAAAAFHRSTlMA+u6bB6x5XR4V0+S4i4k5N+a81W8MiAQAAAVcSURBVHjazdvpWtpAGIbhgEutdW3fL2GHsMsiq4KI+66t5384XahF/GbizJAy3j/1Ah5CJhNCxpm1vbryLRrBfxKJrq+sbjtSa5u7WIDdzTVH5PNSBAsSWfrsMJ+iWKDoJ2fW8hIWbGl55vW/YuE2XhUsb8CCr9OCJVix9G//gyWf/o6/KCyJfrbwAfAPYS0CayK/j4mbsGjrV8AXWLTrONuwasdZhVWrzgqsWnG+wap1Jwqrok4EVkUcmKhdVvBaOVnzYEY/oJpMD4mo6ONF/ZSIUsX2FZjQA7xRqUET+y/v2W/Sy59u62DCDMgdJmhqgIk7eqWQBBNWwPhmj147w8QTzTjKVsGEEBBLuzSrhIkivTF8DD/Aa6forQNMHBD/VyXkgHGfuBN5ALln1TADOnESyGCiT8L/1kILqD6Q0BEm9kkofhdSwNUJiV1jQvZ/SnthBNSaJJGZbgGJUnX+gEqCZPpsJ2T2Y/MGVBrE8eOAvCA/X8A4QXLnmEhTgIPqPAG5IQU4fhmkFOT7HAFenwIU8Jd/TUEODQIUtu1eOj/dUD9cknOTpgEDkup3YrOfVStDUomcWcBVisTiNxVw3TPpgCl4RgFFybZ/9iHmn8uS2yYBA8m7qUEu9oOEejH9gHxC+PazCHbcFM8K+gGHJNAs4z2xgnAkVHQDcnG1IzvnCSfvom7AM3EZ9voah4+KXoAvGFJHMSgqEfegF3BBTKoOVfkMMXFfJ8AT7MuXUDeOE9PWCUiKBpKOlmAP1gngH2LChw7vhJgr9YD8Hnt0BxrE27CtHnDJR4AHTX1+KFAP4Ef0LHTxN9HwlAMSbAjmoavKZ8ayakDXYAhwN3wzqgZk2UPvwRjshmeqATeCT09f3mWnEqoBGf4NxAB/moRqADuOtmDiid6KqQVcsQeOYOKW3uqqBRwL5nITj/yrlFpAVrDpTJT5llQLaLMHwshY7UDgvD+VujDC96WWWsBtSAE5FnChFnAeUkDMdAvw88EqTNT5SYXpTlgPaRQM1AIGorkolNnoUS1gJHigCX48SaoF3Asuspg4Mz0U8+FTgIkCG01V09kwBQP8xG5ofD5AXeirkPEJSUlwSVIfP5ykVQNaggvz+k7prTvVgDKF8BnUXP4kqgEe/257E8Ig7EE1gA8g2stBTz7FLxqrB3SIeYaeQ2IG6gE5l2+Cmt5MGOfP4KsGiH8DOYWOoujnDY2ALHF3810goZFOQDVBTFx9Uj7eI6bp6QTgnLjeGGq6KeJuoRUQixN3pDYWyz1Rva8XIL5UPFQZCsmG3gV7R+dieS+Jd3iHLglce7oBuCOhp3zwHLxPQpfQDvBOSKjZqUIml3ZJ6AD6AajFSZJwewWR8ZPsEY26SQDaJOMeZP23w6bTJ6kBjAJQILm9hzqm7otu4G+nhgGxIQUlPLKzL7GhbxqAboMCuN2XXd+lAL0ajAMwclV+FD6jAPEy5ghAlhfwX2FODX445gHKxyN++fs64PUHmDMAbbYN2DlKk2QaScwdgMs4SZxMv4OJJSoIIQBl2Qtk3gk4qiOUANRPJQHB+0A6j5AC4J27QQEZ4eZPAsYBXFk0N/YD7iUrxRBqALxOTzoMC3x8lCFlfkMjuz8iLfk6fzQCQgjg8q3ZEd8RzUVuKelBh96Nzcc3qelL1V+2zfRv1xc56Ino3tpdPT7cd//MspfTrD/7R6p4W4O2qLMObfnyIHvvYcrPtkZjDybW7d/eb32Bg/UlHnYXuXz5CMt8rC90sr7Uy/5iN+vL/ewveLS/5NNKwcbyR1r2a3/h8wdY+v3L2tZC5oUvW2uO1M7qyvp/Xv6/48z4CTxjJEfyjEaMAAAAAElFTkSuQmCC
";
#[cfg(target_os = "macos")]
lazy_static::lazy_static! {
    pub static ref ORG: Arc<RwLock<String>> = Arc::new(RwLock::new("com.carriez".to_owned()));
}

type Size = (i32, i32, i32, i32);
type KeyPair = (Vec<u8>, Vec<u8>);

lazy_static::lazy_static! {
    static ref CONFIG: Arc<RwLock<Config>> = Arc::new(RwLock::new(Config::load()));
    static ref CONFIG2: Arc<RwLock<Config2>> = Arc::new(RwLock::new(Config2::load()));
    static ref LOCAL_CONFIG: Arc<RwLock<LocalConfig>> = Arc::new(RwLock::new(LocalConfig::load()));
    pub static ref ONLINE: Arc<Mutex<HashMap<String, i64>>> = Default::default();
    pub static ref PROD_RENDEZVOUS_SERVER: Arc<RwLock<String>> = Arc::new(RwLock::new(match option_env!("RENDEZVOUS_SERVER") {
        Some(key) if !key.is_empty() => key,
        _ => "",
    }.to_owned()));
    pub static ref APP_NAME: Arc<RwLock<String>> = Arc::new(RwLock::new("RustDesk".to_owned()));
    static ref KEY_PAIR: Arc<Mutex<Option<KeyPair>>> = Default::default();
    static ref HW_CODEC_CONFIG: Arc<RwLock<HwCodecConfig>> = Arc::new(RwLock::new(HwCodecConfig::load()));
}

lazy_static::lazy_static! {
    pub static ref APP_DIR: Arc<RwLock<String>> = Default::default();
}

#[cfg(any(target_os = "android", target_os = "ios"))]
lazy_static::lazy_static! {
    pub static ref APP_HOME_DIR: Arc<RwLock<String>> = Default::default();
}

// #[cfg(any(target_os = "android", target_os = "ios"))]
lazy_static::lazy_static! {
    pub static ref HELPER_URL: HashMap<&'static str, &'static str> = HashMap::from([
        ("rustdesk docs home", "https://rustdesk.com/docs/en/"),
        ("rustdesk docs x11-required", "https://rustdesk.com/docs/en/manual/linux/#x11-required"),
        ]);
}

const CHARS: &[char] = &[
    '2', '3', '4', '5', '6', '7', '8', '9', 'a', 'b', 'c', 'd', 'e', 'f', 'g', 'h', 'i', 'j', 'k',
    'm', 'n', 'p', 'q', 'r', 's', 't', 'u', 'v', 'w', 'x', 'y', 'z',
];

<<<<<<< HEAD
const RENDEZVOUS_SERVERS: &'static [&'static str] = &[
=======
pub const RENDEZVOUS_SERVERS: &[&str] = &[
>>>>>>> 088a0090
    "rs-ny.rustdesk.com",
    "rs-sg.rustdesk.com",
    "rs-cn.rustdesk.com",
];
<<<<<<< HEAD

pub const RS_PUB_KEY: &'static str = match option_env!("RS_PUB_KEY") {
    Some(key) if !key.is_empty() => key,
    _ => "OeVuKk5nlHiXp+APNn0Y3pC1Iwpwn44JGqrQCsWqmBw=",
};

=======
pub const RS_PUB_KEY: &str = "OeVuKk5nlHiXp+APNn0Y3pC1Iwpwn44JGqrQCsWqmBw=";
>>>>>>> 088a0090
pub const RENDEZVOUS_PORT: i32 = 21116;
pub const RELAY_PORT: i32 = 21117;

macro_rules! serde_field_string {
    ($default_func:ident, $de_func:ident, $default_expr:expr) => {
        fn $default_func() -> String {
            $default_expr
        }

        fn $de_func<'de, D>(deserializer: D) -> Result<String, D::Error>
        where
            D: de::Deserializer<'de>,
        {
            let s: &str = de::Deserialize::deserialize(deserializer)?;
            Ok(if s.is_empty() {
                Self::$default_func()
            } else {
                s.to_owned()
            })
        }
    };
}

#[derive(Clone, Copy, PartialEq, Eq, Debug)]
pub enum NetworkType {
    Direct,
    ProxySocks,
}

#[derive(Debug, Default, Serialize, Deserialize, Clone, PartialEq)]
pub struct Config {
    #[serde(default)]
    pub id: String, // use
    #[serde(default)]
    enc_id: String, // store
    #[serde(default)]
    password: String,
    #[serde(default)]
    salt: String,
    #[serde(default)]
    key_pair: KeyPair, // sk, pk
    #[serde(default)]
    key_confirmed: bool,
    #[serde(default)]
    keys_confirmed: HashMap<String, bool>,
}

#[derive(Debug, Default, PartialEq, Serialize, Deserialize, Clone)]
pub struct Socks5Server {
    #[serde(default)]
    pub proxy: String,
    #[serde(default)]
    pub username: String,
    #[serde(default)]
    pub password: String,
}

// more variable configs
#[derive(Debug, Default, Serialize, Deserialize, Clone, PartialEq)]
pub struct Config2 {
    #[serde(default)]
    rendezvous_server: String,
    #[serde(default)]
    nat_type: i32,
    #[serde(default)]
    serial: i32,

    #[serde(default)]
    socks: Option<Socks5Server>,

    // the other scalar value must before this
    #[serde(default)]
    pub options: HashMap<String, String>,
}

#[derive(Debug, Default, Serialize, Deserialize, Clone, PartialEq)]
pub struct PeerConfig {
    #[serde(default)]
    pub password: Vec<u8>,
    #[serde(default)]
    pub size: Size,
    #[serde(default)]
    pub size_ft: Size,
    #[serde(default)]
    pub size_pf: Size,
    #[serde(
        default = "PeerConfig::default_view_style",
        deserialize_with = "PeerConfig::deserialize_view_style"
    )]
    pub view_style: String,
    #[serde(
        default = "PeerConfig::default_scroll_style",
        deserialize_with = "PeerConfig::deserialize_scroll_style"
    )]
    pub scroll_style: String,
    #[serde(
        default = "PeerConfig::default_image_quality",
        deserialize_with = "PeerConfig::deserialize_image_quality"
    )]
    pub image_quality: String,
    #[serde(default)]
    pub custom_image_quality: Vec<i32>,
    #[serde(default)]
    pub show_remote_cursor: bool,
    #[serde(default)]
    pub lock_after_session_end: bool,
    #[serde(default)]
    pub privacy_mode: bool,
    #[serde(default)]
    pub port_forwards: Vec<(i32, String, i32)>,
    #[serde(default)]
    pub direct_failures: i32,
    #[serde(default)]
    pub disable_audio: bool,
    #[serde(default)]
    pub disable_clipboard: bool,
    #[serde(default)]
    pub enable_file_transfer: bool,
    #[serde(default)]
    pub show_quality_monitor: bool,
    #[serde(default)]
    pub keyboard_mode: String,

    // The other scalar value must before this
    #[serde(default, deserialize_with = "PeerConfig::deserialize_options")]
    pub options: HashMap<String, String>,
    // Various data for flutter ui
    #[serde(default)]
    pub ui_flutter: HashMap<String, String>,
    #[serde(default)]
    pub info: PeerInfoSerde,
    #[serde(default)]
    pub transfer: TransferSerde,
}

#[derive(Debug, PartialEq, Default, Serialize, Deserialize, Clone)]
pub struct PeerInfoSerde {
    #[serde(default)]
    pub username: String,
    #[serde(default)]
    pub hostname: String,
    #[serde(default)]
    pub platform: String,
}

#[derive(Debug, Default, Serialize, Deserialize, Clone, PartialEq)]
pub struct TransferSerde {
    #[serde(default)]
    pub write_jobs: Vec<String>,
    #[serde(default)]
    pub read_jobs: Vec<String>,
}

fn patch(path: PathBuf) -> PathBuf {
    if let Some(_tmp) = path.to_str() {
        #[cfg(windows)]
        return _tmp
            .replace(
                "system32\\config\\systemprofile",
                "ServiceProfiles\\LocalService",
            )
            .into();
        #[cfg(target_os = "macos")]
        return _tmp.replace("Application Support", "Preferences").into();
        #[cfg(target_os = "linux")]
        {
            if _tmp == "/root" {
                if let Ok(output) = std::process::Command::new("whoami").output() {
                    let user = String::from_utf8_lossy(&output.stdout)
                        .to_string()
                        .trim()
                        .to_owned();
                    if user != "root" {
                        return format!("/home/{}", user).into();
                    }
                }
            }
        }
    }
    path
}

impl Config2 {
    fn load() -> Config2 {
        let mut config = Config::load_::<Config2>("2");
        if let Some(mut socks) = config.socks {
            let (password, _, store) =
                decrypt_str_or_original(&socks.password, PASSWORD_ENC_VERSION);
            socks.password = password;
            config.socks = Some(socks);
            if store {
                config.store();
            }
        }
        config
    }

    pub fn file() -> PathBuf {
        Config::file_("2")
    }

    fn store(&self) {
        let mut config = self.clone();
        if let Some(mut socks) = config.socks {
            socks.password = encrypt_str_or_original(&socks.password, PASSWORD_ENC_VERSION);
            config.socks = Some(socks);
        }
        Config::store_(&config, "2");
    }

    pub fn get() -> Config2 {
        return CONFIG2.read().unwrap().clone();
    }

    pub fn set(cfg: Config2) -> bool {
        let mut lock = CONFIG2.write().unwrap();
        if *lock == cfg {
            return false;
        }
        *lock = cfg;
        lock.store();
        true
    }
}

pub fn load_path<T: serde::Serialize + serde::de::DeserializeOwned + Default + std::fmt::Debug>(
    file: PathBuf,
) -> T {
    let cfg = match confy::load_path(file) {
        Ok(config) => config,
        Err(err) => {
            log::error!("Failed to load config: {}", err);
            T::default()
        }
    };
    cfg
}

#[inline]
pub fn store_path<T: serde::Serialize>(path: PathBuf, cfg: T) -> crate::ResultType<()> {
    Ok(confy::store_path(path, cfg)?)
}

impl Config {
    fn load_<T: serde::Serialize + serde::de::DeserializeOwned + Default + std::fmt::Debug>(
        suffix: &str,
    ) -> T {
        let file = Self::file_(suffix);
        log::debug!("Configuration path: {}", file.display());
        let cfg = load_path(file);
        if suffix.is_empty() {
            log::trace!("{:?}", cfg);
        }
        cfg
    }

    fn store_<T: serde::Serialize>(config: &T, suffix: &str) {
        let file = Self::file_(suffix);
        if let Err(err) = store_path(file, config) {
            log::error!("Failed to store config: {}", err);
        }
    }

    fn load() -> Config {
        let mut config = Config::load_::<Config>("");
        let mut store = false;
        let (password, _, store1) = decrypt_str_or_original(&config.password, PASSWORD_ENC_VERSION);
        config.password = password;
        store |= store1;
        let mut id_valid = false;
        let (id, encrypted, store2) = decrypt_str_or_original(&config.enc_id, PASSWORD_ENC_VERSION);
        if encrypted {
            config.id = id;
            id_valid = true;
            store |= store2;
        } else if crate::get_modified_time(&Self::file_(""))
            .checked_sub(std::time::Duration::from_secs(30)) // allow modification during installation
            .unwrap_or_else(crate::get_exe_time)
            < crate::get_exe_time()
            && !config.id.is_empty()
            && config.enc_id.is_empty()
            && !decrypt_str_or_original(&config.id, PASSWORD_ENC_VERSION).1
        {
            id_valid = true;
            store = true;
        }
        if !id_valid {
            for _ in 0..3 {
                if let Some(id) = Config::get_auto_id() {
                    config.id = id;
                    store = true;
                    break;
                } else {
                    log::error!("Failed to generate new id");
                }
            }
        }
        if store {
            config.store();
        }
        config
    }

    fn store(&self) {
        let mut config = self.clone();
        config.password = encrypt_str_or_original(&config.password, PASSWORD_ENC_VERSION);
        config.enc_id = encrypt_str_or_original(&config.id, PASSWORD_ENC_VERSION);
        config.id = "".to_owned();
        Config::store_(&config, "");
    }

    pub fn file() -> PathBuf {
        Self::file_("")
    }

    fn file_(suffix: &str) -> PathBuf {
        let name = format!("{}{}", *APP_NAME.read().unwrap(), suffix);
        Config::with_extension(Self::path(name))
    }

    pub fn is_empty(&self) -> bool {
        (self.id.is_empty() && self.enc_id.is_empty()) || self.key_pair.0.is_empty()
    }

    pub fn get_home() -> PathBuf {
        #[cfg(any(target_os = "android", target_os = "ios"))]
        return Self::path(APP_HOME_DIR.read().unwrap().as_str());
        #[cfg(not(any(target_os = "android", target_os = "ios")))]
        {
            if let Some(path) = dirs_next::home_dir() {
                patch(path)
            } else if let Ok(path) = std::env::current_dir() {
                path
            } else {
                std::env::temp_dir()
            }
        }
    }

    pub fn path<P: AsRef<Path>>(p: P) -> PathBuf {
        #[cfg(any(target_os = "android", target_os = "ios"))]
        {
            let mut path: PathBuf = APP_DIR.read().unwrap().clone().into();
            path.push(p);
            return path;
        }
        #[cfg(not(any(target_os = "android", target_os = "ios")))]
        {
            #[cfg(not(target_os = "macos"))]
            let org = "".to_owned();
            #[cfg(target_os = "macos")]
            let org = ORG.read().unwrap().clone();
            // /var/root for root
            if let Some(project) =
                directories_next::ProjectDirs::from("", &org, &APP_NAME.read().unwrap())
            {
                let mut path = patch(project.config_dir().to_path_buf());
                path.push(p);
                return path;
            }
            "".into()
        }
    }

    #[allow(unreachable_code)]
    pub fn log_path() -> PathBuf {
        #[cfg(target_os = "macos")]
        {
            if let Some(path) = dirs_next::home_dir().as_mut() {
                path.push(format!("Library/Logs/{}", *APP_NAME.read().unwrap()));
                return path.clone();
            }
        }
        #[cfg(target_os = "linux")]
        {
            let mut path = Self::get_home();
            path.push(format!(".local/share/logs/{}", *APP_NAME.read().unwrap()));
            std::fs::create_dir_all(&path).ok();
            return path;
        }
        if let Some(path) = Self::path("").parent() {
            let mut path: PathBuf = path.into();
            path.push("log");
            return path;
        }
        "".into()
    }

    pub fn ipc_path(postfix: &str) -> String {
        #[cfg(windows)]
        {
            // \\ServerName\pipe\PipeName
            // where ServerName is either the name of a remote computer or a period, to specify the local computer.
            // https://docs.microsoft.com/en-us/windows/win32/ipc/pipe-names
            format!(
                "\\\\.\\pipe\\{}\\query{}",
                *APP_NAME.read().unwrap(),
                postfix
            )
        }
        #[cfg(not(windows))]
        {
            use std::os::unix::fs::PermissionsExt;
            #[cfg(target_os = "android")]
            let mut path: PathBuf =
                format!("{}/{}", *APP_DIR.read().unwrap(), *APP_NAME.read().unwrap()).into();
            #[cfg(not(target_os = "android"))]
            let mut path: PathBuf = format!("/tmp/{}", *APP_NAME.read().unwrap()).into();
            fs::create_dir(&path).ok();
            fs::set_permissions(&path, fs::Permissions::from_mode(0o0777)).ok();
            path.push(format!("ipc{}", postfix));
            path.to_str().unwrap_or("").to_owned()
        }
    }

    pub fn icon_path() -> PathBuf {
        let mut path = Self::path("icons");
        if fs::create_dir_all(&path).is_err() {
            path = std::env::temp_dir();
        }
        path
    }

    #[inline]
    pub fn get_any_listen_addr(is_ipv4: bool) -> SocketAddr {
        if is_ipv4 {
            SocketAddr::new(IpAddr::V4(Ipv4Addr::UNSPECIFIED), 0)
        } else {
            SocketAddr::new(IpAddr::V6(Ipv6Addr::UNSPECIFIED), 0)
        }
    }

    pub fn get_rendezvous_server() -> String {
        let mut rendezvous_server = Self::get_option("custom-rendezvous-server");
        if rendezvous_server.is_empty() {
            rendezvous_server = PROD_RENDEZVOUS_SERVER.read().unwrap().clone();
        }
        if rendezvous_server.is_empty() {
            rendezvous_server = CONFIG2.read().unwrap().rendezvous_server.clone();
        }
        if rendezvous_server.is_empty() {
            rendezvous_server = Self::get_rendezvous_servers()
                .drain(..)
                .next()
                .unwrap_or_default();
        }
        if !rendezvous_server.contains(':') {
            rendezvous_server = format!("{}:{}", rendezvous_server, RENDEZVOUS_PORT);
        }
        rendezvous_server
    }

    pub fn get_rendezvous_servers() -> Vec<String> {
        let s = Self::get_option("custom-rendezvous-server");
        if !s.is_empty() {
            return vec![s];
        }
        let s = PROD_RENDEZVOUS_SERVER.read().unwrap().clone();
        if !s.is_empty() {
            return vec![s];
        }
        let serial_obsolute = CONFIG2.read().unwrap().serial > SERIAL;
        if serial_obsolute {
            let ss: Vec<String> = Self::get_option("rendezvous-servers")
                .split(',')
                .filter(|x| x.contains('.'))
                .map(|x| x.to_owned())
                .collect();
            if !ss.is_empty() {
                return ss;
            }
        }
        return RENDEZVOUS_SERVERS.iter().map(|x| x.to_string()).collect();
    }

    pub fn reset_online() {
        *ONLINE.lock().unwrap() = Default::default();
    }

    pub fn update_latency(host: &str, latency: i64) {
        ONLINE.lock().unwrap().insert(host.to_owned(), latency);
        let mut host = "".to_owned();
        let mut delay = i64::MAX;
        for (tmp_host, tmp_delay) in ONLINE.lock().unwrap().iter() {
            if tmp_delay > &0 && tmp_delay < &delay {
                delay = *tmp_delay;
                host = tmp_host.to_string();
            }
        }
        if !host.is_empty() {
            let mut config = CONFIG2.write().unwrap();
            if host != config.rendezvous_server {
                log::debug!("Update rendezvous_server in config to {}", host);
                log::debug!("{:?}", *ONLINE.lock().unwrap());
                config.rendezvous_server = host;
                config.store();
            }
        }
    }

    pub fn set_id(id: &str) {
        let mut config = CONFIG.write().unwrap();
        if id == config.id {
            return;
        }
        config.id = id.into();
        config.store();
    }

    pub fn set_nat_type(nat_type: i32) {
        let mut config = CONFIG2.write().unwrap();
        if nat_type == config.nat_type {
            return;
        }
        config.nat_type = nat_type;
        config.store();
    }

    pub fn get_nat_type() -> i32 {
        CONFIG2.read().unwrap().nat_type
    }

    pub fn set_serial(serial: i32) {
        let mut config = CONFIG2.write().unwrap();
        if serial == config.serial {
            return;
        }
        config.serial = serial;
        config.store();
    }

    pub fn get_serial() -> i32 {
        std::cmp::max(CONFIG2.read().unwrap().serial, SERIAL)
    }

    fn get_auto_id() -> Option<String> {
        #[cfg(any(target_os = "android", target_os = "ios"))]
        {
            return Some(
                rand::thread_rng()
                    .gen_range(1_000_000_000..2_000_000_000)
                    .to_string(),
            );
        }

        #[cfg(not(any(target_os = "android", target_os = "ios")))]
        {
            let mut id = 0u32;
            if let Ok(Some(ma)) = mac_address::get_mac_address() {
                for x in &ma.bytes()[2..] {
                    id = (id << 8) | (*x as u32);
                }
                id &= 0x1FFFFFFF;
                Some(id.to_string())
            } else {
                None
            }
        }
    }

    pub fn get_auto_password(length: usize) -> String {
        let mut rng = rand::thread_rng();
        (0..length)
            .map(|_| CHARS[rng.gen::<usize>() % CHARS.len()])
            .collect()
    }

    pub fn get_key_confirmed() -> bool {
        CONFIG.read().unwrap().key_confirmed
    }

    pub fn set_key_confirmed(v: bool) {
        let mut config = CONFIG.write().unwrap();
        if config.key_confirmed == v {
            return;
        }
        config.key_confirmed = v;
        if !v {
            config.keys_confirmed = Default::default();
        }
        config.store();
    }

    pub fn get_host_key_confirmed(host: &str) -> bool {
        matches!(CONFIG.read().unwrap().keys_confirmed.get(host), Some(true))
    }

    pub fn set_host_key_confirmed(host: &str, v: bool) {
        if Self::get_host_key_confirmed(host) == v {
            return;
        }
        let mut config = CONFIG.write().unwrap();
        config.keys_confirmed.insert(host.to_owned(), v);
        config.store();
    }

    pub fn get_key_pair() -> KeyPair {
        // lock here to make sure no gen_keypair more than once
        // no use of CONFIG directly here to ensure no recursive calling in Config::load because of password dec which calling this function
        let mut lock = KEY_PAIR.lock().unwrap();
        if let Some(p) = lock.as_ref() {
            return p.clone();
        }
        let mut config = Config::load_::<Config>("");
        if config.key_pair.0.is_empty() {
            let (pk, sk) = sign::gen_keypair();
            let key_pair = (sk.0.to_vec(), pk.0.into());
            config.key_pair = key_pair.clone();
            std::thread::spawn(|| {
                let mut config = CONFIG.write().unwrap();
                config.key_pair = key_pair;
                config.store();
            });
        }
        *lock = Some(config.key_pair.clone());
        config.key_pair
    }

    pub fn get_id() -> String {
        let mut id = CONFIG.read().unwrap().id.clone();
        if id.is_empty() {
            if let Some(tmp) = Config::get_auto_id() {
                id = tmp;
                Config::set_id(&id);
            }
        }
        id
    }

    pub fn get_id_or(b: String) -> String {
        let a = CONFIG.read().unwrap().id.clone();
        if a.is_empty() {
            b
        } else {
            a
        }
    }

    pub fn get_options() -> HashMap<String, String> {
        CONFIG2.read().unwrap().options.clone()
    }

    pub fn set_options(v: HashMap<String, String>) {
        let mut config = CONFIG2.write().unwrap();
        if config.options == v {
            return;
        }
        config.options = v;
        config.store();
    }

    pub fn get_option(k: &str) -> String {
        if let Some(v) = CONFIG2.read().unwrap().options.get(k) {
            v.clone()
        } else {
            "".to_owned()
        }
    }

    pub fn set_option(k: String, v: String) {
        let mut config = CONFIG2.write().unwrap();
        let v2 = if v.is_empty() { None } else { Some(&v) };
        if v2 != config.options.get(&k) {
            if v2.is_none() {
                config.options.remove(&k);
            } else {
                config.options.insert(k, v);
            }
            config.store();
        }
    }

    pub fn update_id() {
        // to-do: how about if one ip register a lot of ids?
        let id = Self::get_id();
        let mut rng = rand::thread_rng();
        let new_id = rng.gen_range(1_000_000_000..2_000_000_000).to_string();
        Config::set_id(&new_id);
        log::info!("id updated from {} to {}", id, new_id);
    }

    pub fn set_permanent_password(password: &str) {
        let mut config = CONFIG.write().unwrap();
        if password == config.password {
            return;
        }
        config.password = password.into();
        config.store();
    }

    pub fn get_permanent_password() -> String {
        CONFIG.read().unwrap().password.clone()
    }

    pub fn set_salt(salt: &str) {
        let mut config = CONFIG.write().unwrap();
        if salt == config.salt {
            return;
        }
        config.salt = salt.into();
        config.store();
    }

    pub fn get_salt() -> String {
        let mut salt = CONFIG.read().unwrap().salt.clone();
        if salt.is_empty() {
            salt = Config::get_auto_password(6);
            Config::set_salt(&salt);
        }
        salt
    }

    pub fn set_socks(socks: Option<Socks5Server>) {
        let mut config = CONFIG2.write().unwrap();
        if config.socks == socks {
            return;
        }
        config.socks = socks;
        config.store();
    }

    pub fn get_socks() -> Option<Socks5Server> {
        CONFIG2.read().unwrap().socks.clone()
    }

    pub fn get_network_type() -> NetworkType {
        match &CONFIG2.read().unwrap().socks {
            None => NetworkType::Direct,
            Some(_) => NetworkType::ProxySocks,
        }
    }

    pub fn get() -> Config {
        return CONFIG.read().unwrap().clone();
    }

    pub fn set(cfg: Config) -> bool {
        let mut lock = CONFIG.write().unwrap();
        if *lock == cfg {
            return false;
        }
        *lock = cfg;
        lock.store();
        true
    }

    fn with_extension(path: PathBuf) -> PathBuf {
        let ext = path.extension();
        if let Some(ext) = ext {
            let ext = format!("{}.toml", ext.to_string_lossy());
            path.with_extension(ext)
        } else {
            path.with_extension("toml")
        }
    }
}

const PEERS: &str = "peers";

impl PeerConfig {
    pub fn load(id: &str) -> PeerConfig {
        let _lock = CONFIG.read().unwrap();
        match confy::load_path(Self::path(id)) {
            Ok(config) => {
                let mut config: PeerConfig = config;
                let mut store = false;
                let (password, _, store2) =
                    decrypt_vec_or_original(&config.password, PASSWORD_ENC_VERSION);
                config.password = password;
                store = store || store2;
                if let Some(v) = config.options.get_mut("rdp_password") {
                    let (password, _, store2) = decrypt_str_or_original(v, PASSWORD_ENC_VERSION);
                    *v = password;
                    store = store || store2;
                }
                if let Some(v) = config.options.get_mut("os-password") {
                    let (password, _, store2) = decrypt_str_or_original(v, PASSWORD_ENC_VERSION);
                    *v = password;
                    store = store || store2;
                }
                if store {
                    config.store(id);
                }
                config
            }
            Err(err) => {
                log::error!("Failed to load config: {}", err);
                Default::default()
            }
        }
    }

    pub fn store(&self, id: &str) {
        let _lock = CONFIG.read().unwrap();
        let mut config = self.clone();
        config.password = encrypt_vec_or_original(&config.password, PASSWORD_ENC_VERSION);
        if let Some(v) = config.options.get_mut("rdp_password") {
            *v = encrypt_str_or_original(v, PASSWORD_ENC_VERSION)
        }
        if let Some(v) = config.options.get_mut("os-password") {
            *v = encrypt_str_or_original(v, PASSWORD_ENC_VERSION)
        };
        if let Err(err) = store_path(Self::path(id), config) {
            log::error!("Failed to store config: {}", err);
        }
    }

    pub fn remove(id: &str) {
        fs::remove_file(Self::path(id)).ok();
    }

    fn path(id: &str) -> PathBuf {
        //If the id contains invalid chars, encode it
        let forbidden_paths = Regex::new(r".*[<>:/\\|\?\*].*").unwrap();
        let id_encoded = if forbidden_paths.is_match(id) {
            "base64_".to_string() + base64::encode(id, base64::Variant::Original).as_str()
        } else {
            id.to_string()
        };
        let path: PathBuf = [PEERS, id_encoded.as_str()].iter().collect();
        Config::with_extension(Config::path(path))
    }

    pub fn peers() -> Vec<(String, SystemTime, PeerConfig)> {
        if let Ok(peers) = Config::path(PEERS).read_dir() {
            if let Ok(peers) = peers
                .map(|res| res.map(|e| e.path()))
                .collect::<Result<Vec<_>, _>>()
            {
                let mut peers: Vec<_> = peers
                    .iter()
                    .filter(|p| {
                        p.is_file()
                            && p.extension().map(|p| p.to_str().unwrap_or("")) == Some("toml")
                    })
                    .map(|p| {
                        let t = crate::get_modified_time(p);
                        let id = p
                            .file_stem()
                            .map(|p| p.to_str().unwrap_or(""))
                            .unwrap_or("")
                            .to_owned();

                        let id_decoded_string = if id.starts_with("base64_") && id.len() != 7 {
                            let id_decoded = base64::decode(&id[7..], base64::Variant::Original)
                                .unwrap_or_default();
                            String::from_utf8_lossy(&id_decoded).as_ref().to_owned()
                        } else {
                            id
                        };

                        let c = PeerConfig::load(&id_decoded_string);
                        if c.info.platform.is_empty() {
                            fs::remove_file(p).ok();
                        }
                        (id_decoded_string, t, c)
                    })
                    .filter(|p| !p.2.info.platform.is_empty())
                    .collect();
                peers.sort_unstable_by(|a, b| b.1.cmp(&a.1));
                return peers;
            }
        }
        Default::default()
    }

    serde_field_string!(
        default_view_style,
        deserialize_view_style,
        "original".to_owned()
    );
    serde_field_string!(
        default_scroll_style,
        deserialize_scroll_style,
        "scrollauto".to_owned()
    );
    serde_field_string!(
        default_image_quality,
        deserialize_image_quality,
        "balanced".to_owned()
    );

    fn deserialize_options<'de, D>(deserializer: D) -> Result<HashMap<String, String>, D::Error>
    where
        D: de::Deserializer<'de>,
    {
        let mut mp: HashMap<String, String> = de::Deserialize::deserialize(deserializer)?;
        if !mp.contains_key("codec-preference") {
            mp.insert("codec-preference".to_owned(), "auto".to_owned());
        }
        Ok(mp)
    }
}

#[derive(Debug, Default, Serialize, Deserialize, Clone)]
pub struct LocalConfig {
    #[serde(default)]
    remote_id: String, // latest used one
    #[serde(default)]
    kb_layout_type: String,
    #[serde(default)]
    size: Size,
    #[serde(default)]
    pub fav: Vec<String>,
    #[serde(default)]
    options: HashMap<String, String>,
    // Various data for flutter ui
    #[serde(default)]
    ui_flutter: HashMap<String, String>,
}

impl LocalConfig {
    fn load() -> LocalConfig {
        Config::load_::<LocalConfig>("_local")
    }

    fn store(&self) {
        Config::store_(self, "_local");
    }

    pub fn get_kb_layout_type() -> String {
        LOCAL_CONFIG.read().unwrap().kb_layout_type.clone()
    }

    pub fn set_kb_layout_type(kb_layout_type: String) {
        let mut config = LOCAL_CONFIG.write().unwrap();
        config.kb_layout_type = kb_layout_type;
        config.store();
    }

    pub fn get_size() -> Size {
        LOCAL_CONFIG.read().unwrap().size
    }

    pub fn set_size(x: i32, y: i32, w: i32, h: i32) {
        let mut config = LOCAL_CONFIG.write().unwrap();
        let size = (x, y, w, h);
        if size == config.size || size.2 < 300 || size.3 < 300 {
            return;
        }
        config.size = size;
        config.store();
    }

    pub fn set_remote_id(remote_id: &str) {
        let mut config = LOCAL_CONFIG.write().unwrap();
        if remote_id == config.remote_id {
            return;
        }
        config.remote_id = remote_id.into();
        config.store();
    }

    pub fn get_remote_id() -> String {
        LOCAL_CONFIG.read().unwrap().remote_id.clone()
    }

    pub fn set_fav(fav: Vec<String>) {
        let mut lock = LOCAL_CONFIG.write().unwrap();
        if lock.fav == fav {
            return;
        }
        lock.fav = fav;
        lock.store();
    }

    pub fn get_fav() -> Vec<String> {
        LOCAL_CONFIG.read().unwrap().fav.clone()
    }

    pub fn get_option(k: &str) -> String {
        if let Some(v) = LOCAL_CONFIG.read().unwrap().options.get(k) {
            v.clone()
        } else {
            "".to_owned()
        }
    }

    pub fn set_option(k: String, v: String) {
        let mut config = LOCAL_CONFIG.write().unwrap();
        let v2 = if v.is_empty() { None } else { Some(&v) };
        if v2 != config.options.get(&k) {
            if v2.is_none() {
                config.options.remove(&k);
            } else {
                config.options.insert(k, v);
            }
            config.store();
        }
    }

    pub fn get_flutter_config(k: &str) -> String {
        if let Some(v) = LOCAL_CONFIG.read().unwrap().ui_flutter.get(k) {
            v.clone()
        } else {
            "".to_owned()
        }
    }

    pub fn set_flutter_config(k: String, v: String) {
        let mut config = LOCAL_CONFIG.write().unwrap();
        let v2 = if v.is_empty() { None } else { Some(&v) };
        if v2 != config.ui_flutter.get(&k) {
            if v2.is_none() {
                config.ui_flutter.remove(&k);
            } else {
                config.ui_flutter.insert(k, v);
            }
            config.store();
        }
    }
}

#[derive(Debug, Default, Serialize, Deserialize, Clone)]
pub struct DiscoveryPeer {
    #[serde(default)]
    pub id: String,
    #[serde(default)]
    pub username: String,
    #[serde(default)]
    pub hostname: String,
    #[serde(default)]
    pub platform: String,
    #[serde(default)]
    pub online: bool,
    #[serde(default)]
    pub ip_mac: HashMap<String, String>,
}

impl DiscoveryPeer {
    pub fn is_same_peer(&self, other: &DiscoveryPeer) -> bool {
        self.id == other.id && self.username == other.username
    }
}

#[derive(Debug, Default, Serialize, Deserialize, Clone)]
pub struct LanPeers {
    pub peers: Vec<DiscoveryPeer>,
}

impl LanPeers {
    pub fn load() -> LanPeers {
        let _lock = CONFIG.read().unwrap();
        match confy::load_path(Config::file_("_lan_peers")) {
            Ok(peers) => peers,
            Err(err) => {
                log::error!("Failed to load lan peers: {}", err);
                Default::default()
            }
        }
    }

    pub fn store(peers: &[DiscoveryPeer]) {
        let f = LanPeers {
            peers: peers.to_owned(),
        };
        if let Err(err) = store_path(Config::file_("_lan_peers"), f) {
            log::error!("Failed to store lan peers: {}", err);
        }
    }

    pub fn modify_time() -> crate::ResultType<u64> {
        let p = Config::file_("_lan_peers");
        Ok(fs::metadata(p)?
            .modified()?
            .duration_since(SystemTime::UNIX_EPOCH)?
            .as_millis() as _)
    }
}

#[derive(Debug, Default, Serialize, Deserialize, Clone)]
pub struct HwCodecConfig {
    #[serde(default)]
    pub options: HashMap<String, String>,
}

impl HwCodecConfig {
    pub fn load() -> HwCodecConfig {
        Config::load_::<HwCodecConfig>("_hwcodec")
    }

    pub fn store(&self) {
        Config::store_(self, "_hwcodec");
    }

    pub fn remove() {
        std::fs::remove_file(Config::file_("_hwcodec")).ok();
    }

    /// refresh current global HW_CODEC_CONFIG, usually uesd after HwCodecConfig::remove()
    pub fn refresh() {
        *HW_CODEC_CONFIG.write().unwrap() = HwCodecConfig::load();
        log::debug!("HW_CODEC_CONFIG refreshed successfully");
    }

    pub fn get() -> HwCodecConfig {
        return HW_CODEC_CONFIG.read().unwrap().clone();
    }
}

#[cfg(test)]
mod tests {
    use super::*;

    #[test]
    fn test_serialize() {
        let cfg: Config = Default::default();
        let res = toml::to_string_pretty(&cfg);
        assert!(res.is_ok());
        let cfg: PeerConfig = Default::default();
        let res = toml::to_string_pretty(&cfg);
        assert!(res.is_ok());
    }
}<|MERGE_RESOLUTION|>--- conflicted
+++ resolved
@@ -81,25 +81,17 @@
     'm', 'n', 'p', 'q', 'r', 's', 't', 'u', 'v', 'w', 'x', 'y', 'z',
 ];
 
-<<<<<<< HEAD
-const RENDEZVOUS_SERVERS: &'static [&'static str] = &[
-=======
 pub const RENDEZVOUS_SERVERS: &[&str] = &[
->>>>>>> 088a0090
     "rs-ny.rustdesk.com",
     "rs-sg.rustdesk.com",
     "rs-cn.rustdesk.com",
 ];
-<<<<<<< HEAD
 
 pub const RS_PUB_KEY: &'static str = match option_env!("RS_PUB_KEY") {
     Some(key) if !key.is_empty() => key,
     _ => "OeVuKk5nlHiXp+APNn0Y3pC1Iwpwn44JGqrQCsWqmBw=",
 };
 
-=======
-pub const RS_PUB_KEY: &str = "OeVuKk5nlHiXp+APNn0Y3pC1Iwpwn44JGqrQCsWqmBw=";
->>>>>>> 088a0090
 pub const RENDEZVOUS_PORT: i32 = 21116;
 pub const RELAY_PORT: i32 = 21117;
 
